--- conflicted
+++ resolved
@@ -39,36 +39,9 @@
     QString namespaceSeparator;    
     static const char DEFAULT_NAMESPACE_SEPARATOR = ':';
 
-<<<<<<< HEAD
-    RedisConnectionConfig(const QString & host = "", const QString & name = "", const int port = DEFAULT_REDIS_PORT) 
-        : name(name), host(host), port(port), sshPort(DEFAULT_SSH_PORT), namespaceSeparator(DEFAULT_NAMESPACE_SEPARATOR),
-          connectionTimeout(DEFAULT_TIMEOUT_IN_MS), executeTimeout(DEFAULT_TIMEOUT_IN_MS)
-    {}
-
-    RedisConnectionConfig & operator = (RedisConnectionConfig & other) 
-    {
-        if (this != &other) {
-            name = other.name;
-            host = other.host;
-            auth = other.auth;
-            port = other.port;
-            namespaceSeparator = other.namespaceSeparator;
-            connectionTimeout = other.connectionTimeout;
-            executeTimeout = other.executeTimeout;
-
-            setSshTunnelSettings(
-                other.sshHost, other.sshUser, other.sshPassword, other.sshPort,
-                other.sshPublicKeyPath, other.sshPublicKeyPath
-                );
-        }
-
-        return *this;
-    }
-=======
     RedisConnectionConfig(const QString & host = "", const QString & name = "", const int port = DEFAULT_REDIS_PORT);
 
     RedisConnectionConfig & operator = (RedisConnectionConfig & other);
->>>>>>> 0b1c1542
 
     void setSshTunnelSettings(QString host, QString user, QString pass, int port = DEFAULT_SSH_PORT, 
                                 QString sshPublicKeyPath = "", QString sshPrivatekey = "");
